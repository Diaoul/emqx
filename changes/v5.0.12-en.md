--- conflicted
+++ resolved
@@ -11,12 +11,8 @@
 - Remove support for setting shared subscriptions using the non-standard `$queue` feature [#9412](https://github.com/emqx/emqx/pull/9412).
   Shared subscriptions are now part of the MQTT spec. Use `$share` instead.
 
-<<<<<<< HEAD
-- Add `limiter` update API [#9133](https://github.com/emqx/emqx/pull/9133).
-=======
 - Refactor authn API by replacing `POST /authentication/{id}/move` with `PUT /authentication/{id}/position/{position}`. [#9419](https://github.com/emqx/emqx/pull/9419).
   Same is done for `/listeners/{listener_id}/authentication/id/...`.
->>>>>>> f91d97d3
 
 ## Bug fixes
 
