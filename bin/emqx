#!/usr/bin/env bash
# -*- tab-width:4;indent-tabs-mode:nil -*-
# ex: ts=4 sw=4 et

set -e

<<<<<<< HEAD
DEBUG="${DEBUG:-0}"
if [ "$DEBUG" -eq 1 ]; then
    set -x
fi

ROOT_DIR="$(cd "$(dirname "$(readlink "$0" || echo "$0")")"/..; pwd -P)"
=======
RUNNER_ROOT_DIR="$(cd "$(dirname "$(readlink "$0" || echo "$0")")"/..; pwd -P)"
>>>>>>> 7ee1d6d5
# shellcheck disable=SC1090
. "$RUNNER_ROOT_DIR"/releases/emqx_vars

RUNNER_SCRIPT="$RUNNER_BIN_DIR/$REL_NAME"
CODE_LOADING_MODE="${CODE_LOADING_MODE:-embedded}"
REL_DIR="$RUNNER_ROOT_DIR/releases/$REL_VSN"

WHOAMI=$(whoami)

# Make sure log directory exists
mkdir -p "$RUNNER_LOG_DIR"

# Make sure data directory exists
mkdir -p "$RUNNER_DATA_DIR"

export ROOTDIR="$RUNNER_ROOT_DIR"
export ERTS_DIR="$ROOTDIR/erts-$ERTS_VSN"
export BINDIR="$ERTS_DIR/bin"
export EMU="beam"
export PROGNAME="erl"
DYNLIBS_DIR="$RUNNER_ROOT_DIR/dynlibs"
ERTS_LIB_DIR="$ERTS_DIR/../lib"

# Echo to stderr on errors
echoerr() { echo "$*" 1>&2; }

assert_node_alive() {
    if ! relx_nodetool "ping" > /dev/null; then
        die "node_is_not_running!" 1
    fi
}

check_eralng_start() {
    "$BINDIR/$PROGNAME" -noshell -boot "$REL_DIR/start_clean" -s crypto start -s init stop
}

if ! check_eralng_start >/dev/null 2>&1; then
    BUILT_ON="$(head -1 "${REL_DIR}/BUILT_ON")"
    ## failed to start, might be due to missing libs, try to be portable
    export LD_LIBRARY_PATH="$DYNLIBS_DIR:$LD_LIBRARY_PATH"
    if ! check_eralng_start; then
        ## it's hopeless
        echoerr "FATAL: Unable to start Erlang."
        echoerr "Please make sure openssl-1.1.1 (libcrypto) and libncurses are installed."
        echoerr "Also ensure it's running on the correct platform,"
        echoerr "this EMQX release is built for $BUILT_ON"
        exit 1
    fi
    echoerr "There seem to be missing dynamic libs from the OS."
    echoerr "Using libs from ${DYNLIBS_DIR} instead."
    echoerr "NOTE: EMQX's rpm or deb package installation is recommended!"
fi

## backward compatible
if [ -d "$ERTS_DIR/lib" ]; then
    export LD_LIBRARY_PATH="$ERTS_DIR/lib:$LD_LIBRARY_PATH"
fi

# cuttlefish try to read environment variables starting with "EMQX_"
export CUTTLEFISH_ENV_OVERRIDE_PREFIX='EMQX_'

usage() {
    local command="$1"

    case "$command" in
    start)
        echo "Start EMQX service in daemon mode"
        ;;
    stop)
        echo "Stop the running EMQX program"
        ;;
    console)
        echo "Boot up EMQX service in an interactive Erlang shell"
        echo "This command needs a tty"
        ;;
    console_clean)
        echo "This command does NOT boot up the EMQX service"
        echo "It only starts an interactive Erlang shell with all the"
        echo "EMQX code available"
        ;;
    foreground)
        echo "Start EMQX in foreground mode without an interactive shell"
        ;;
    pid)
        echo "Print out EMQX process identifier"
        ;;
    ping)
        echo "Check if the EMQX node is up and running"
        echo "This command exit with 0 silently if node is running"
        ;;
    escript)
        echo "Execute a escript using the Erlang runtime from EMQX package installation"
        echo "For example $REL_NAME escript /path/to/my/escript my_arg1 my_arg2"
        ;;
    attach)
        echo "This command is applicable when EMQX is started in daemon mode."
        echo "It attaches the current shell to EMQX's control console"
        echo "through a named pipe."
        echo "WARNING: try to use the safer alternative, remote_console command."
        ;;
    remote_console)
        echo "Start an interactive shell running an Erlang node which "
        echo "hidden-connects to the running EMQX node".
        echo "This command is mostly used for troubleshooting."
        ;;
    ertspath)
        echo "Print path to Erlang runtime dir"
        ;;
    rpc)
        echo "Usge $REL_NAME rpc MODULE FUNCTION [ARGS, ...]"
        echo "Connect to the EMQX node and make an Erlang RPC"
        echo "This command blocks for at most 60 seconds."
        echo "It exits with non-zero code in case of any RPC failure"
        echo "including connection error and runtime exception"
        ;;
    rpcterms)
        echo "Usge $REL_NAME rpcterms MODULE FUNCTION [ARGS, ...]"
        echo "Connect to the EMQX node and make an Erlang RPC"
        echo "The result of the RPC call is pretty-printed as an "
        echo "Erlang term"
        ;;
    root_dir)
        echo "Print EMQX installation root dir"
        ;;
    eval)
        echo "Evaluate an Erlang expression in the EMQX node"
        ;;
    versions)
        echo "List installed EMQX versions and their status"
        ;;
    unpack)
        echo "Usage: $REL_NAME unpack [VERSION]"
        echo "Unpacks a release package VERSION, it assumes that this"
        echo "release package tarball has already been deployed at one"
        echo "of the following locations:"
        echo "      releases/<relname>-<version>.zip"
        ;;
    install)
        echo "Usage: $REL_NAME install [VERSION]"
        echo "Installs a release package VERSION, it assumes that this"
        echo "release package tarball has already been deployed at one"
        echo "of the following locations:"
        echo "      releases/<relname>-<version>.zip"
        echo ""
        echo "     --no-permanent   Install release package VERSION but"
        echo "                      don't make it permanent"
        ;;
    uninstall)
        echo "Usage: $REL_NAME uninstall [VERSION]"
        echo "Uninstalls a release VERSION, it will only accept"
        echo "versions that are not currently in use"
        ;;
    upgrade)
        echo "Usage: $REL_NAME upgrade [VERSION]"
        echo "Upgrades the currently running release to VERSION, it assumes"
        echo "that a release package tarball has already been deployed at one"
        echo "of the following locations:"
        echo "      releases/<relname>-<version>.zip"
        echo ""
        echo "     --no-permanent   Install release package VERSION but"
        echo "                      don't make it permanent"
        ;;
    downgrade)
        echo "Usage: $REL_NAME downgrade [VERSION]"
        echo "Downgrades the currently running release to VERSION, it assumes"
        echo "that a release package tarball has already been deployed at one"
        echo "of the following locations:"
        echo "      releases/<relname>-<version>.zip"
        echo ""
        echo "     --no-permanent   Install release package VERSION but"
        echo "                      don't make it permanent"
        ;;
    *)
        echo "Usage: $REL_NAME COMMAND [help]"
        echo ''
        echo "Commonly used COMMANDs:"
        echo "  start:      Start EMQX in daemon mode"
        echo "  console:    Start EMQX in an interactive Erlang shell"
        echo "  foreground: Start EMQX in foreground mode without an interactive shell"
        echo "  stop:       Stop the running EMQX node"
        echo "  ctl:        Administration commands, execute '$REL_NAME ctl help' for more details"
        echo ''
        echo "More:"
        echo "  Shell attach:  remote_console | attach"
        echo "  Up/Down-grade: upgrade | downgrade | install | uninstall"
        echo "  Install info:  ertspath | root_dir | versions"
        echo "  Runtime info:  pid | ping | versions"
        echo "  Advanced:      console_clean | escript | rpc | rpcterms | eval"
        echo ''
        echo "Execute '$REL_NAME COMMAND help' for more information"
        ;;
    esac
}

COMMAND="${1:-}"

if [ -z "$COMMAND" ]; then
    usage 'help'
    exit 1
elif [ "$COMMAND" = 'help' ]; then
    usage 'help'
    exit 0
fi

if [ "${2:-}" = 'help' ]; then
    ## 'ctl' command has its own usage info
    if [ "$COMMAND" != 'ctl' ]; then
        usage "$COMMAND"
        exit 0
    fi
fi

# Simple way to check the correct user and fail early
check_user() {
    # Validate that the user running the script is the owner of the
    # RUN_DIR.
    if [ "$RUNNER_USER" ] && [ "x$WHOAMI" != "x$RUNNER_USER" ]; then
        if [ "x$WHOAMI" != "xroot" ]; then
            echo "You need to be root or use sudo to run this command"
            exit 1
        fi
        CMD="\"$RUNNER_SCRIPT\" "
        for ARG in "$@"; do
            CMD="${CMD} \"$ARG\""
        done
        # This will drop priviledges into the runner user
        # It exec's in a new shell and the current shell will exit
        exec su - "$RUNNER_USER" -c "$CMD"
    fi
}

# Make sure the user running this script is the owner and/or su to that user
check_user "$@"
ES=$?
if [ "$ES" -ne 0 ]; then
    exit $ES
fi

if [ -z "$WITH_EPMD" ]; then
    EPMD_ARG="-start_epmd false -epmd_module ekka_epmd -proto_dist ekka"
else
    PROTO_DIST=$(grep -E '^[ \t]*cluster.proto_dist[ \t]*=[ \t]*' "$RUNNER_ETC_DIR/emqx.conf" 2> /dev/null | tail -1 | awk -F"= " '{print $NF}')
    EPMD_ARG="-start_epmd true -proto_dist $PROTO_DIST"
fi

# Warn the user if ulimit -n is less than 1024
ULIMIT_F=$(ulimit -n)
if [ "$ULIMIT_F" -lt 1024 ]; then
    echo "!!!!"
    echo "!!!! WARNING: ulimit -n is ${ULIMIT_F}; 1024 is the recommended minimum."
    echo "!!!!"
fi

SED_REPLACE="sed -i "
case $(sed --help 2>&1) in
    *GNU*) SED_REPLACE="sed -i ";;
    *BusyBox*) SED_REPLACE="sed -i ";;
    *) SED_REPLACE="sed -i '' ";;
esac

# Get node pid
relx_get_pid() {
    if output="$(relx_nodetool rpcterms os getpid)"
    then
        # shellcheck disable=SC2001 # Escaped quote taken as closing quote in editor
        echo "$output" | sed -e 's/"//g'
        return 0
    else
        echo "$output"
        return 1
    fi
}

relx_get_nodename() {
    id="longname$(relx_gen_id)-${NAME}"
    "$BINDIR/erl" -boot "$REL_DIR/start_clean" -eval '[Host] = tl(string:tokens(atom_to_list(node()),"@")), io:format("~s~n", [Host]), halt()' -noshell "${NAME_TYPE}" "$id"
}

# Connect to a remote node
relx_rem_sh() {
    # Generate a unique id used to allow multiple remsh to the same node
    # transparently
    id="remsh$(relx_gen_id)-${NAME}"
    # Get the node's ticktime so that we use the same thing.
    TICKTIME="$(relx_nodetool rpcterms net_kernel get_net_ticktime)"

    # shellcheck disable=SC2086 # $EPMD_ARG is supposed to be split by whitespace
    # Setup remote shell command to control node
    exec "$BINDIR/erl" "$NAME_TYPE" "$id" -remsh "$NAME" -boot "$REL_DIR/start_clean" \
         -boot_var ERTS_LIB_DIR "$ERTS_LIB_DIR" \
         -setcookie "$COOKIE" -hidden -kernel net_ticktime "$TICKTIME" $EPMD_ARG
}

# Generate a random id
relx_gen_id() {
    od -t x -N 4 /dev/urandom | head -n1 | awk '{print $2}'
}

# Control a node
relx_nodetool() {
    command="$1"; shift
    export RUNNER_ROOT_DIR
    export REL_VSN

    ERL_FLAGS="$ERL_FLAGS $EPMD_ARG" \
    "$ERTS_DIR/bin/escript" "$ROOTDIR/bin/nodetool" "$NAME_TYPE" "$NAME" \
                                -setcookie "$COOKIE" "$command" "$@"
}

# Run an escript in the node's environment
relx_escript() {
    shift; scriptpath="$1"; shift
    export RUNNER_ROOT_DIR

    "$ERTS_DIR/bin/escript" "$ROOTDIR/$scriptpath" "$@"
}

# Output a start command for the last argument of run_erl
relx_start_command() {
    printf "exec \"%s\" \"%s\"" "$RUNNER_SCRIPT" \
           "$START_OPTION"
}

trim() {
    echo -e "${1}" | sed -e 's/^[[:space:]]*//' -e 's/[[:space:]]*$//'
}

# Function to generate app.config and vm.args
generate_config() {
    ## Delete the *.siz files first or it cann't start after
    ## changing the config 'log.rotation.size'
    rm -rf "${RUNNER_LOG_DIR}"/*.siz

    EMQX_LICENSE_CONF_OPTION=""
    if [ "${EMQX_LICENSE_CONF:-}" != "" ]; then
        EMQX_LICENSE_CONF_OPTION="-i ${EMQX_LICENSE_CONF}"
    fi

    set +e
    # shellcheck disable=SC2086
    CUTTLEFISH_OUTPUT="$("$ERTS_PATH"/escript "$RUNNER_ROOT_DIR"/bin/cuttlefish -v -i "$REL_DIR"/emqx.schema $EMQX_LICENSE_CONF_OPTION -c "$RUNNER_ETC_DIR"/emqx.conf -d "$RUNNER_DATA_DIR"/configs generate)"
    # shellcheck disable=SC2181
    RESULT=$?
    set -e
    if [ $RESULT -gt 0 ]; then
        echo "$CUTTLEFISH_OUTPUT"
        exit $RESULT
    fi
    ## transform a single line args list like '-config ... -args_file ... -vm_args ...' to lines and get path for each file respectively
    ## NOTE: the -args_file and -vm_args are the same file passed twice because args_file is used by beam, but not possible to get at runtime
    ## by calling init:get_arguments/0
    lines="$(echo "$CUTTLEFISH_OUTPUT" | tail -1 | sed 's/-config/\nconfig=/g' | sed 's/-args_file/\nargs_file=/g' | sed 's/-vm_args/\nvm_args=/g')"
    CONFIG_FILE="$(trim "$(echo -e "$lines" | grep 'config=' | sed 's/config=//g')")"
    CUTTLE_GEN_ARG_FILE="$(trim "$(echo -e "$lines" | grep 'vm_args=' | sed 's/vm_args=//g')")"

    ## Merge cuttlefish generated *.args into the vm.args
    TMP_ARG_FILE="$RUNNER_DATA_DIR/configs/vm.args.tmp"
    cp "$RUNNER_ETC_DIR/vm.args" "$TMP_ARG_FILE"
    echo "" >> "$TMP_ARG_FILE"
    echo "-pa \"${REL_DIR}/consolidated\"" >> "$TMP_ARG_FILE"
    sed '/^#/d' "$CUTTLE_GEN_ARG_FILE" | sed '/^$/d' | while IFS='' read -r ARG_LINE || [ -n "$ARG_LINE" ]; do
        ARG_KEY=$(echo "$ARG_LINE" | awk '{$NF="";print}')
        ARG_VALUE=$(echo "$ARG_LINE" | awk '{print $NF}')
        if [ "$ARG_KEY" =  '' ]; then
            ## for the flags, e.g. -heart -emu_args etc
            ARG_KEY=$(echo "$ARG_LINE" | awk '{print $1}')
            ARG_VALUE=''
            TMP_ARG_KEY=$(grep "^$ARG_KEY" "$TMP_ARG_FILE" | awk '{print $1}')
            if [ "$TMP_ARG_KEY" = '' ]; then
                echo "$ARG_KEY" >> "$TMP_ARG_FILE"
            fi
        else
            TMP_ARG_VALUE=$(grep "^$ARG_KEY" "$TMP_ARG_FILE" | awk '{print $NF}')
            if [ "$ARG_VALUE" != "$TMP_ARG_VALUE" ] ; then
                if [ -n "$TMP_ARG_VALUE" ]; then
                    sh -c "$SED_REPLACE 's/^$ARG_KEY.*$/$ARG_LINE/' \"$TMP_ARG_FILE\""
                else
                    echo "$ARG_LINE" >> "$TMP_ARG_FILE"
                fi
            fi
        fi
    done
    mv -f "$TMP_ARG_FILE" "$CUTTLE_GEN_ARG_FILE"

    if ! relx_nodetool chkconfig -config "$CONFIG_FILE"; then
        echoerr "Error reading $CONFIG_FILE"
        exit 1
    fi
}

# check if a PID is down
is_down() {
    PID="$1"
    if ps -p "$PID" >/dev/null; then
        # still around
        # shellcheck disable=SC2009 # this grep pattern is not a part of the progra names
        if ps -p "$PID" | grep -q 'defunct'; then
            # zombie state, print parent pid
            parent="$(ps -o ppid= -p "$PID" | tr -d ' ')"
            echo "WARN: $PID is marked <defunct>, parent:"
            ps -p "$parent"
            return 0
        fi
        return 1
    fi
    # it's gone
    return 0
}

wait_for() {
    local WAIT_TIME
    local CMD
    WAIT_TIME="$1"
    shift
    CMD="$*"
    while true; do
        if $CMD >/dev/null 2>&1; then
            return 0
        fi
        if [ "$WAIT_TIME" -le 0 ]; then
            return 1
        fi
        WAIT_TIME=$((WAIT_TIME - 1))
        sleep 1
    done
}

# Call bootstrapd for daemon commands like start/stop/console
bootstrapd() {
    if [ -e "$RUNNER_DATA_DIR/.erlang.cookie" ]; then
        chown "$RUNNER_USER" "$RUNNER_DATA_DIR"/.erlang.cookie
    fi
}

# check if a PID is down
is_down() {
    PID="$1"
    if ps -p "$PID" >/dev/null; then
        # still around
        # shellcheck disable=SC2009 # this grep pattern is not a part of the progra names
        if ps -p "$PID" | grep -q 'defunct'; then
            return 0
        fi
        return 1
    fi
    # it's gone
    return 0
}

wait_for() {
    local WAIT_TIME
    local CMD
    WAIT_TIME="$1"
    shift
    CMD="$*"
    while true; do
        if $CMD >/dev/null 2>&1; then
            return 0
        fi
        if [ "$WAIT_TIME" -le 0 ]; then
            return 1
        fi
        WAIT_TIME=$((WAIT_TIME - 1))
        sleep 1
    done
}

IS_BOOT_COMMAND='no'
case "$1" in
    start|start_boot)
        IS_BOOT_COMMAND='yes'
        ;;
    console|console_clean|console_boot)
        IS_BOOT_COMMAND='yes'
        ;;
    foreground)
        IS_BOOT_COMMAND='yes'
        ;;
esac


if [ -z "$NAME_ARG" ]; then
    NODENAME="${EMQX_NODE_NAME:-}"
    # compatible with docker entrypoint
    [ -z "$NODENAME" ] && [ -n "$EMQX_NAME" ] && [ -n "$EMQX_HOST" ] && NODENAME="${EMQX_NAME}@${EMQX_HOST}"
    if [ -z "$NODENAME" ]; then
        if [ "$IS_BOOT_COMMAND" = 'no' ]; then
            # for non-boot commands, inspect vm.<time>.args for node name
            # shellcheck disable=SC2012,SC2086
            LATEST_VM_ARGS="$(ls -t $RUNNER_DATA_DIR/configs/vm.*.args 2>/dev/null | head -1)"
            if [ -z "$LATEST_VM_ARGS" ]; then
                echoerr "For command $1, there is no vm.*.args config file found in $RUNNER_DATA_DIR/configs/"
                echoerr "Please make sure the node is initialized (started for at least once)"
                exit 1
            fi
            NODENAME="$(grep -E '^-name' "$LATEST_VM_ARGS" | awk '{print $2}')"
        else
            # for boot commands, inspect emqx.conf for node name
            NODENAME=$("$ERTS_PATH"/escript "$RUNNER_ROOT_DIR"/bin/cuttlefish -i "$REL_DIR"/emqx.schema -c "$RUNNER_ETC_DIR"/emqx.conf get node.name)
        fi
    fi
    if [ -z "$NODENAME" ]; then
        echoerr "Failed to resolve emqx node name"
        if [ "$IS_BOOT_COMMAND" = 'yes' ]; then
            echoerr "Make sure runner has read permission on '$RUNNER_ETC_DIR/emqx.conf'"
        fi
        echoerr "Maybe override node name with environment variable ENQX_NODE_NAME='name@host.name'"
        echoerr "or, EMQX_NAME='name' and EMQX_HOST='host.name'"
        exit 1
    fi
    NAME_ARG="-name ${NODENAME# *}"
fi

# Extract the name type and name from the NAME_ARG for REMSH
NAME_TYPE="$(echo "$NAME_ARG" | awk '{print $1}')"
NAME="$(echo "$NAME_ARG" | awk '{print $2}')"
NODENAME="$(echo "$NAME" | awk -F'@' '{print $1}')"
export ESCRIPT_NAME="$NODENAME"

PIPE_DIR="${PIPE_DIR:-/$RUNNER_DATA_DIR/${WHOAMI}_erl_pipes/$NAME/}"

COOKIE="${EMQX_NODE_COOKIE:-}"
if [ -z "$COOKIE" ]; then
    if [ "$IS_BOOT_COMMAND" = 'yes' ]; then
        COOKIE=$("$ERTS_PATH"/escript "$RUNNER_ROOT_DIR"/bin/cuttlefish -i "$REL_DIR"/emqx.schema -c "$RUNNER_ETC_DIR"/emqx.conf get node.cookie)
    else
        # shellcheck disable=SC2012,SC2086
        LATEST_VM_ARGS="$(ls -t $RUNNER_DATA_DIR/configs/vm.*.args | head -1)"
        if [ -z "$LATEST_VM_ARGS" ]; then
            echo "For command $1, there is no vm.*.args config file found in $RUNNER_DATA_DIR/configs/"
            exit 1
        fi
        COOKIE="$(grep -E '^-setcookie' "$LATEST_VM_ARGS" | awk '{print $2}')"
    fi
fi

if [ -z "$COOKIE" ]; then
    echoerr "Please set node.cookie in $RUNNER_ETC_DIR/emqx.conf or override from environment variable EMQX_NODE_COOKIE"
    exit 1
fi

cd "$ROOTDIR"

# User can specify an sname without @hostname
# This will fail when creating remote shell
# So here we check for @ and add @hostname if missing
case $NAME in
    *@*)
        # Nothing to do
        ;;
    *)
        NAME=$NAME@$(relx_get_nodename)
        ;;
esac
MNESIA_DATA_DIR="$RUNNER_DATA_DIR/mnesia/$NAME"

# Check the first argument for instructions
case "$1" in
    start|start_boot)
        # Make sure a node IS not running
        if relx_nodetool "ping" >/dev/null 2>&1; then
            echo "Node is already running!"
            exit 1
        fi
        # Bootstrap daemon command (check perms & drop to $RUNNER_USER)
        bootstrapd

        # this flag passes down to console mode
        # so we know it's intended to be run in daemon mode
        export _EMQX_START_MODE="$1"

        # Save this for later.
        CMD=$1
        case "$1" in
            start)
                shift
                START_OPTION="console"
                HEART_OPTION="start"
                ;;
            start_boot)
                shift
                START_OPTION="console_boot"
                HEART_OPTION="start_boot"
                ;;
        esac
        RUN_PARAM="$*"

        # Set arguments for the heart command
        set -- "$RUNNER_SCRIPT" "$HEART_OPTION"
        [ "$RUN_PARAM" ] && set -- "$@" "$RUN_PARAM"

        # Export the HEART_COMMAND
        HEART_COMMAND="$RUNNER_SCRIPT $CMD"
        export HEART_COMMAND

        ## See: http://erlang.org/doc/man/run_erl.html
        # Export the RUN_ERL_LOG_GENERATIONS
        export RUN_ERL_LOG_GENERATIONS=${RUN_ERL_LOG_GENERATIONS:-"5"}

        # Export the RUN_ERL_LOG_MAXSIZE
        export RUN_ERL_LOG_MAXSIZE=${RUN_ERL_LOG_MAXSIZE:-"10485760"}

        mkdir -p "$PIPE_DIR"

        "$BINDIR/run_erl" -daemon "$PIPE_DIR" "$RUNNER_LOG_DIR" \
                          "$(relx_start_command)"

        WAIT_TIME=${WAIT_FOR_ERLANG:-150}
        while [ "$WAIT_TIME" -gt 0 ]; do
            if ! relx_nodetool "ping" >/dev/null 2>&1; then
                WAIT_TIME=$((WAIT_TIME - 1))
                sleep 1
                continue
            fi
            sleep 1
            if relx_nodetool "ping" >/dev/null 2>&1; then
                echo "$EMQX_DESCRIPTION $REL_VSN is started successfully!"
                exit 0
            fi
        done && echo "$EMQX_DESCRIPTION $REL_VSN failed to start within ${WAIT_FOR_ERLANG:-150} seconds,"
        echo "see the output of '$0 console' for more information."
        echo "If you want to wait longer, set the environment variable"
        echo "WAIT_FOR_ERLANG to the number of seconds to wait."
        exit 1
        ;;

    stop)
        # Wait for the node to completely stop...
        PID="$(relx_get_pid)"
        if ! relx_nodetool "stop"; then
            echoerr "Graceful shutdown failed PID=[$PID]"
            exit 1
        fi
        WAIT_TIME="${EMQX_WAIT_FOR_STOP:-120}"
        if ! wait_for "$WAIT_TIME" 'is_down' "$PID"; then
            msg="dangling after ${WAIT_TIME} seconds"
            # also log to syslog
            logger -t "${REL_NAME}[${PID}]" "STOP: $msg"
            # log to user console
            echoerr "Stop failed, $msg"
            echo "ERROR: $PID is still around"
            ps -p "$PID"
            exit 1
        fi
        logger -t "${REL_NAME}[${PID}]" "STOP: OK"
        ;;

    restart|reboot)
        echo "$EMQX_DESCRIPTION $REL_VSN is stopped: $("$RUNNER_BIN_DIR"/emqx stop)"
        "$RUNNER_BIN_DIR"/emqx start
        ;;

    pid)
        ## Get the VM's pid
        if ! relx_get_pid; then
            exit 1
        fi
        ;;

    ping)
        ## See if the VM is alive
        if ! relx_nodetool "ping"; then
            exit 1
        fi
        ;;

    escript)
        ## Run an escript under the node's environment
        if ! relx_escript "$@"; then
            exit 1
        fi
        ;;

    attach)
        # Make sure a node IS running
        if ! relx_nodetool "ping" > /dev/null; then
            echo "Node is not running!"
            exit 1
        fi

        # Bootstrap daemon command (check perms & drop to $RUNNER_USER)
        bootstrapd

        shift
        exec "$BINDIR/to_erl" "$PIPE_DIR"
        ;;

    remote_console)
        # Make sure a node IS running
        if ! relx_nodetool "ping" > /dev/null; then
            echo "Node is not running!"
            exit 1
        fi

        # Bootstrap daemon command (check perms & drop to $RUNNER_USER)
        bootstrapd

        shift
        relx_rem_sh
        ;;

    upgrade|downgrade|install|unpack|uninstall)
        if [ -z "$2" ]; then
            echo "Missing version argument"
            echo "Usage: $REL_NAME $1 {version}"
            exit 1
        fi

        COMMAND="$1"; shift

        # Make sure a node IS running
        if ! relx_nodetool "ping" > /dev/null; then
            echo "Node is not running!"
            exit 1
        fi

        ERL_FLAGS="$ERL_FLAGS $EPMD_ARG" \
        exec "$BINDIR/escript" "$ROOTDIR/bin/install_upgrade.escript" \
             "$COMMAND" "{'$REL_NAME', \"$NAME_TYPE\", '$NAME', '$COOKIE'}" "$@"
        ;;

    versions)
        # Make sure a node IS running
        if ! relx_nodetool "ping" > /dev/null; then
            echo "Node is not running!"
            exit 1
        fi

        COMMAND="$1"; shift

        ERL_FLAGS="$ERL_FLAGS $EPMD_ARG" \
        exec "$BINDIR/escript" "$ROOTDIR/bin/install_upgrade.escript" \
             "versions" "{'$REL_NAME', \"$NAME_TYPE\", '$NAME', '$COOKIE'}" "$@"
        ;;

    console|console_clean|console_boot)
        # Bootstrap daemon command (check perms & drop to $RUNNER_USER)
        bootstrapd

        # .boot file typically just $REL_NAME (ie, the app name)
        # however, for debugging, sometimes start_clean.boot is useful.
        # For e.g. 'setup', one may even want to name another boot script.
        case "$1" in
            console)
                if [ -f "$REL_DIR/$REL_NAME.boot" ]; then
                  BOOTFILE="$REL_DIR/$REL_NAME"
                else
                  BOOTFILE="$REL_DIR/start"
                fi
                ;;
            console_clean)
                BOOTFILE="$REL_DIR/start_clean"
                ;;
            console_boot)
                shift
                BOOTFILE="$1"
                shift
                ;;
        esac

        # set before generate_config
        if [ "${_EMQX_START_MODE:-}" = '' ]; then
            export EMQX_LOG__TO="${EMQX_LOG__TO:-console}"
        fi

        #generate app.config and vm.args
        generate_config

        # Setup beam-required vars
        EMU="beam"
        PROGNAME="${0#*/}"

        export EMU
        export PROGNAME

        # Store passed arguments since they will be erased by `set`
        ARGS="$*"

        # shellcheck disable=SC2086 # $EPMD_ARG is supposed to be split by whitespace
        # Build an array of arguments to pass to exec later on
        # Build it here because this command will be used for logging.
        set -- "$BINDIR/erlexec" \
            -boot "$BOOTFILE" -mode "$CODE_LOADING_MODE" \
            -boot_var ERTS_LIB_DIR "$ERTS_LIB_DIR" \
            -mnesia dir "\"${MNESIA_DATA_DIR}\"" \
            -config "$CONFIG_FILE" \
            -args_file "$CUTTLE_GEN_ARG_FILE" \
            -vm_args "$CUTTLE_GEN_ARG_FILE" \
            $EPMD_ARG

        # Log the startup
        logger -t "${REL_NAME}[$$]" "$* -- ${1+$ARGS}"

        # Start the VM
        exec "$@" -- ${1+$ARGS}
        ;;

    foreground)
        # Bootstrap daemon command (check perms & drop to $RUNNER_USER)
        bootstrapd
        # start up the release in the foreground for use by runit
        # or other supervision services

        # set before generate_config
        export EMQX_LOG__TO="${EMQX_LOG__TO:-console}"

        #generate app.config and vm.args
        generate_config

        [ -f "$REL_DIR/$REL_NAME.boot" ] && BOOTFILE="$REL_NAME" || BOOTFILE=start
        FOREGROUNDOPTIONS="-noshell -noinput +Bd"

        # Setup beam-required vars
        EMU=beam
        PROGNAME="${0#*/}"

        export EMU
        export PROGNAME

        # Store passed arguments since they will be erased by `set`
        ARGS="$*"

        # shellcheck disable=SC2086 # $EPMD_ARG is supposed to be split by whitespace
        # Build an array of arguments to pass to exec later on
        # Build it here because this command will be used for logging.
        set -- "$BINDIR/erlexec" $FOREGROUNDOPTIONS \
            -boot "$REL_DIR/$BOOTFILE" -mode "$CODE_LOADING_MODE" \
            -boot_var ERTS_LIB_DIR "$ERTS_LIB_DIR" \
            -mnesia dir "\"${MNESIA_DATA_DIR}\"" \
            -config "$CONFIG_FILE" \
            -args_file "$CUTTLE_GEN_ARG_FILE" \
            -vm_args "$CUTTLE_GEN_ARG_FILE" \
            $EPMD_ARG

        # Log the startup
        logger -t "${REL_NAME}[$$]" "$* -- ${1+$ARGS}"

        # Start the VM
        exec "$@" -- ${1+$ARGS}
        ;;
    ertspath)
        echo "$ERTS_PATH"
        ;;

    ctl)
        assert_node_alive
        shift
        relx_nodetool rpc_infinity emqx_ctl run_command "$@"
        ;;

    rpc)
        assert_node_alive
        shift
        relx_nodetool rpc "$@"
        ;;
    rpcterms)
        assert_node_alive
        shift
        relx_nodetool rpcterms "$@"
        ;;
    root_dir)
        assert_node_alive
        shift
        relx_nodetool "eval" 'code:root_dir()'
        ;;
    eval)
        assert_node_alive
        shift
        relx_nodetool "eval" "$@"
        ;;
    *)
        usage "$COMMAND"
        exit 1
        ;;
esac

exit 0<|MERGE_RESOLUTION|>--- conflicted
+++ resolved
@@ -4,16 +4,12 @@
 
 set -e
 
-<<<<<<< HEAD
 DEBUG="${DEBUG:-0}"
 if [ "$DEBUG" -eq 1 ]; then
     set -x
 fi
 
-ROOT_DIR="$(cd "$(dirname "$(readlink "$0" || echo "$0")")"/..; pwd -P)"
-=======
 RUNNER_ROOT_DIR="$(cd "$(dirname "$(readlink "$0" || echo "$0")")"/..; pwd -P)"
->>>>>>> 7ee1d6d5
 # shellcheck disable=SC1090
 . "$RUNNER_ROOT_DIR"/releases/emqx_vars
 
