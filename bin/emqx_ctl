--- conflicted
+++ resolved
@@ -41,15 +41,8 @@
 
 if [ -z "$NAME_ARG" ]; then
     NODENAME="${EMQX_NODE_NAME:-}"
-<<<<<<< HEAD
-    # check if there is a node running, inspect its name
-    # shellcheck disable=SC2009 # pgrep does not support Extended Regular Expressions
-    [ -z "$NODENAME" ] && NODENAME=$(ps -ef | grep -E '\progname\s.*emqx\s' | grep -o -E '\-name (\S*)' | awk '{print $2}')
-    [ -z "$NODENAME" ] && NODENAME=$(grep -E '^[ \t]*node.name[ \t]*=[ \t]*' "$RUNNER_ETC_DIR/emqx.conf" 2> /dev/null | tail -1 | cut -d = -f 2- | tr -d '"')
-=======
     [ -z "$NODENAME" ] && [ -n "$EMQX_NAME" ] && [ -n "$EMQX_HOST" ] && NODENAME="${EMQX_NAME}@${EMQX_HOST}"
     [ -z "$NODENAME" ] && NODENAME="$(grep -E '^-name' "$LATEST_VM_ARGS" | awk '{print $2}')"
->>>>>>> 90376221
     if [ -z "$NODENAME" ]; then
         echoerr "vm.args needs to have a -name parameter."
         echoerr "  -sname is not supported."
@@ -64,28 +57,11 @@
 NAME_TYPE="$(echo "$NAME_ARG" | awk '{print $1}')"
 NAME="$(echo "$NAME_ARG" | awk '{print $2}')"
 
-<<<<<<< HEAD
-# Extract the target cookie
-if [ -z "$COOKIE_ARG" ]; then
-    COOKIE="${EMQX_NODE_COOKIE:-}"
-    # check if there is a node running, steal its cookie
-    # shellcheck disable=SC2009 # pgrep does not support Extended Regular Expressions
-    [ -z "$COOKIE" ] && COOKIE=$(ps -ef | grep -E '\-progname\s.*emqx\s' | grep -o -E '\-setcookie (\S*)' | awk '{print $2}')
-    [ -z "$COOKIE" ] && COOKIE=$(grep -E '^[ \t]*node.cookie[ \t]*=[ \t]*' "$RUNNER_ETC_DIR/emqx.conf" 2> /dev/null | tail -1 | cut -d = -f 2- | tr -d '"')
-    if [ -z "$COOKIE" ]; then
-        echoerr "vm.args needs to have a -setcookie parameter."
-        echoerr "please check $RUNNER_ETC_DIR/emqx.conf"
-        exit 1
-    else
-        COOKIE_ARG="-setcookie $COOKIE"
-    fi
-=======
 COOKIE="${EMQX_NODE_COOKIE:-}"
 [ -z "$COOKIE" ] && COOKIE="$(grep -E '^-setcookie' "$LATEST_VM_ARGS" | awk '{print $2}')"
 if [ -z "$COOKIE" ]; then
     echoerr "Please set node.cookie in $RUNNER_ETC_DIR/emqx.conf or override from environment variable EMQX_NODE_COOKIE"
     exit 1
->>>>>>> 90376221
 fi
 
 # Support for IPv6 Dist. See: https://github.com/emqtt/emqttd/issues/1460
