--- conflicted
+++ resolved
@@ -134,12 +134,8 @@
     call(CPid, attrs);
 attrs(Conn = #connection{chan_state = ChanState}) ->
     ChanAttrs = emqx_channel:attrs(ChanState),
-<<<<<<< HEAD
     SockAttrs = maps:from_list(info(?ATTR_KEYS, Conn)),
     maps:merge(ChanAttrs, #{sockinfo => SockAttrs}).
-=======
-    maps:merge(ChanAttrs, #{conninfo => maps:from_list(ConnAttrs)}).
->>>>>>> 24bfaa76
 
 %% @doc Get stats of the channel.
 -spec(stats(pid()|connection()) -> emqx_types:stats()).
@@ -438,31 +434,8 @@
             {keep_state, State, next_incoming_events({error, Reason})}
     catch
         error:Reason:Stk ->
-<<<<<<< HEAD
-            ?LOG(error, "Parse failed for ~p~nStacktrace:~p~nError data:~p", [Reason, Stk, Data]),
-            Result =
-                case emqx_channel:info(connected, ChanState) of
-                    undefined ->
-                        emqx_channel:handle_out({connack, emqx_reason_codes:mqtt_frame_error(Reason)}, ChanState);
-                    true ->
-                        emqx_channel:handle_out({disconnect, emqx_reason_codes:mqtt_frame_error(Reason)}, ChanState);
-                    _ ->
-                        ignore
-                end,
-            case Result of
-                {stop, Reason0, OutPackets, NChanState} ->
-                    Shutdown = fun(NewSt) -> stop(Reason0, NewSt) end,
-                    NState = State#connection{chan_state = NChanState},
-                    handle_outgoing(OutPackets, Shutdown, NState);
-                {stop, Reason0, NChanState} ->
-                    stop(Reason0, State#connection{chan_state = NChanState});
-                ignore ->
-                    keep_state(State)
-            end
-=======
             ?LOG(error, "~nParse failed for ~p~nStacktrace: ~p~nError data:~p", [Reason, Stk, Data]),
             {keep_state, State, next_incoming_events({error, Reason})}
->>>>>>> 24bfaa76
     end.
 
 -compile({inline, [next_incoming_events/1]}).
