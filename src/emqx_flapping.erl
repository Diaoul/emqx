%%--------------------------------------------------------------------
%% Copyright (c) 2019 EMQ Technologies Co., Ltd. All Rights Reserved.
%%
%% Licensed under the Apache License, Version 2.0 (the "License");
%% you may not use this file except in compliance with the License.
%% You may obtain a copy of the License at
%%
%%     http://www.apache.org/licenses/LICENSE-2.0
%%
%% Unless required by applicable law or agreed to in writing, software
%% distributed under the License is distributed on an "AS IS" BASIS,
%% WITHOUT WARRANTIES OR CONDITIONS OF ANY KIND, either express or implied.
%% See the License for the specific language governing permissions and
%% limitations under the License.
%%--------------------------------------------------------------------

-module(emqx_flapping).

-behaviour(gen_server).

-include("emqx.hrl").
-include("types.hrl").
-include("logger.hrl").

-logger_header("[Flapping]").

-export([start_link/0, stop/0]).

%% API
-export([detect/1]).

%% gen_server callbacks
-export([ init/1
        , handle_call/3
        , handle_cast/2
        , handle_info/2
        , terminate/2
        , code_change/3
        ]).

%% Tab
-define(FLAPPING_TAB, ?MODULE).
%% Default Policy
-define(FLAPPING_THRESHOLD, 30).
-define(FLAPPING_DURATION, 60000).
-define(FLAPPING_BANNED_INTERVAL, 300000).
-define(DEFAULT_DETECT_POLICY,
        #{threshold => ?FLAPPING_THRESHOLD,
          duration => ?FLAPPING_DURATION,
          banned_interval => ?FLAPPING_BANNED_INTERVAL
         }).

-record(flapping, {
          clientid   :: emqx_types:clientid(),
          peerhost   :: emqx_types:peerhost(),
          started_at :: pos_integer(),
          detect_cnt :: pos_integer()
         }).

-opaque(flapping() :: #flapping{}).

-export_type([flapping/0]).

-spec(start_link() -> emqx_types:startlink_ret()).
start_link() ->
    gen_server:start_link({local, ?MODULE}, ?MODULE, [], []).

stop() -> gen_server:stop(?MODULE).

%% @doc Detect flapping when a MQTT client disconnected.
-spec(detect(emqx_types:clientinfo()) -> boolean()).
detect(Client) -> detect(Client, get_policy()).

detect(#{clientid := ClientId, peerhost := PeerHost}, Policy = #{threshold := Threshold}) ->
    try ets:update_counter(?FLAPPING_TAB, ClientId, {#flapping.detect_cnt, 1}) of
        Cnt when Cnt < Threshold -> false;
        _Cnt -> case ets:take(?FLAPPING_TAB, ClientId) of
                    [Flapping] ->
                        ok = gen_server:cast(?MODULE, {detected, Flapping, Policy}),
                        true;
                    [] -> false
                end
    catch
        error:badarg ->
            %% Create a flapping record.
            Flapping = #flapping{clientid   = ClientId,
                                 peerhost   = PeerHost,
                                 started_at = erlang:system_time(millisecond),
                                 detect_cnt = 1
                                },
            true = ets:insert(?FLAPPING_TAB, Flapping),
            false
    end.

-compile({inline, [get_policy/0, now_diff/1]}).

get_policy() ->
    emqx:get_env(flapping_detect_policy, ?DEFAULT_DETECT_POLICY).

now_diff(TS) -> erlang:system_time(millisecond) - TS.

%%--------------------------------------------------------------------
%% gen_server callbacks
%%--------------------------------------------------------------------

init([]) ->
    ok = emqx_tables:new(?FLAPPING_TAB, [public, set,
                                         {keypos, 2},
                                         {read_concurrency, true},
                                         {write_concurrency, true}
                                        ]),
    {ok, #{}, hibernate}.

handle_call(Req, _From, State) ->
    ?LOG(error, "Unexpected call: ~p", [Req]),
    {reply, ignored, State}.

handle_cast({detected, #flapping{clientid   = ClientId,
                                 peerhost   = PeerHost,
                                 started_at = StartedAt,
                                 detect_cnt = DetectCnt},
             #{duration := Duration, banned_interval := Interval}}, State) ->
    case now_diff(StartedAt) < Duration of
        true -> %% Flapping happened:(
            ?LOG(error, "Flapping detected: ~s(~s) disconnected ~w times in ~wms",
<<<<<<< HEAD
                 [ClientId, inet:ntoa(PeerHost), DetectCnt, Duration]),
            %% Banned.
            BannedFlapping = Flapping#flapping{clientid  = {banned, ClientId},
                                               banned_at = erlang:system_time(millisecond)
                                              },
            alarm_handler:set_alarm({{flapping_detected, ClientId}, BannedFlapping}),
            ets:insert(?FLAPPING_TAB, BannedFlapping);
=======
                 [ClientId, esockd_net:ntoa(PeerHost), DetectCnt, Duration]),
            Now = erlang:system_time(millisecond),
            Banned = #banned{who    = {clientid, ClientId},
                             by     = <<"flapping detector">>,
                             reason = <<"flapping is detected">>,
                             at     = Now,
                             until  = Now + Interval},
            alarm_handler:set_alarm({{flapping_detected, ClientId}, Banned}),
            emqx_banned:create(Banned);
>>>>>>> d793c425
        false ->
            ?LOG(warning, "~s(~s) disconnected ~w times in ~wms",
                 [ClientId, esockd_net:ntoa(PeerHost), DetectCnt, Interval])
    end,
    {noreply, State};

handle_cast(Msg, State) ->
    ?LOG(error, "Unexpected cast: ~p", [Msg]),
    {noreply, State}.

handle_info(Info, State) ->
    ?LOG(error, "Unexpected info: ~p", [Info]),
    {noreply, State}.

terminate(_Reason, _State) ->
    ok.

code_change(_OldVsn, State, _Extra) ->
    {ok, State}.<|MERGE_RESOLUTION|>--- conflicted
+++ resolved
@@ -123,15 +123,6 @@
     case now_diff(StartedAt) < Duration of
         true -> %% Flapping happened:(
             ?LOG(error, "Flapping detected: ~s(~s) disconnected ~w times in ~wms",
-<<<<<<< HEAD
-                 [ClientId, inet:ntoa(PeerHost), DetectCnt, Duration]),
-            %% Banned.
-            BannedFlapping = Flapping#flapping{clientid  = {banned, ClientId},
-                                               banned_at = erlang:system_time(millisecond)
-                                              },
-            alarm_handler:set_alarm({{flapping_detected, ClientId}, BannedFlapping}),
-            ets:insert(?FLAPPING_TAB, BannedFlapping);
-=======
                  [ClientId, esockd_net:ntoa(PeerHost), DetectCnt, Duration]),
             Now = erlang:system_time(millisecond),
             Banned = #banned{who    = {clientid, ClientId},
@@ -141,7 +132,6 @@
                              until  = Now + Interval},
             alarm_handler:set_alarm({{flapping_detected, ClientId}, Banned}),
             emqx_banned:create(Banned);
->>>>>>> d793c425
         false ->
             ?LOG(warning, "~s(~s) disconnected ~w times in ~wms",
                  [ClientId, esockd_net:ntoa(PeerHost), DetectCnt, Interval])
