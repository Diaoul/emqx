--- conflicted
+++ resolved
@@ -100,13 +100,9 @@
 
 -type(channel() :: #channel{}).
 
-<<<<<<< HEAD
 -type(opts() :: #{zone := atom(), listener := atom(), atom() => term()}).
 
--type(conn_state() :: idle | connecting | connected | disconnected).
-=======
 -type(conn_state() :: idle | connecting | connected | reauthenticating | disconnected).
->>>>>>> 4ed14dfd
 
 -type(reply() :: {outgoing, emqx_types:packet()}
                | {outgoing, [emqx_types:packet()]}
@@ -998,16 +994,10 @@
     shutdown(Reason, Channel);
 
 handle_info({sock_closed, Reason}, Channel =
-<<<<<<< HEAD
-            #channel{conn_state = connected,
-                     clientinfo = ClientInfo = #{zone := Zone, listener := Listener}}) ->
+            #channel{conn_state = ConnState,
+                     clientinfo = ClientInfo = #{zone := Zone listener := Listener}})
+        when ConnState =:= connected orelse ConnState =:= reauthenticating ->
     emqx_config:get_listener_conf(Zone, Listener, [flapping_detect, enable])
-=======
-            #channel{conn_state = ConnState,
-                     clientinfo = ClientInfo = #{zone := Zone}})
-  when ConnState =:= connected orelse ConnState =:= reauthenticating ->
-    emqx_zone:enable_flapping_detect(Zone)
->>>>>>> 4ed14dfd
         andalso emqx_flapping:detect(ClientInfo),
     Channel1 = ensure_disconnected(Reason, mabye_publish_will_msg(Channel)),
     case maybe_shutdown(Reason, Channel1) of
