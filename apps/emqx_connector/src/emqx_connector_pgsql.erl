%%--------------------------------------------------------------------
%% Copyright (c) 2020-2021 EMQ Technologies Co., Ltd. All Rights Reserved.
%%
%% Licensed under the Apache License, Version 2.0 (the "License");
%% you may not use this file except in compliance with the License.
%% You may obtain a copy of the License at
%%
%%     http://www.apache.org/licenses/LICENSE-2.0
%%
%% Unless required by applicable law or agreed to in writing, software
%% distributed under the License is distributed on an "AS IS" BASIS,
%% WITHOUT WARRANTIES OR CONDITIONS OF ANY KIND, either express or implied.
%% See the License for the specific language governing permissions and
%% limitations under the License.
%%--------------------------------------------------------------------
-module(emqx_connector_pgsql).

-include_lib("typerefl/include/types.hrl").
-include_lib("emqx/include/logger.hrl").

-export([roots/0, fields/1]).

-behaviour(emqx_resource).

%% callbacks of behaviour emqx_resource
-export([ on_start/2
        , on_stop/2
        , on_query/4
        , on_health_check/2
        , on_jsonify/1
        ]).

-export([connect/1]).

-export([ query/3
        , prepared_query/4
        ]).

-export([do_health_check/1]).

%%=====================================================================

roots() ->
    [{config, #{type => hoconsc:ref(?MODULE, config)}}].

fields(config) ->
    emqx_connector_schema_lib:relational_db_fields() ++
    emqx_connector_schema_lib:ssl_fields().

on_jsonify(#{server := Server}= Config) ->
    Config#{server => emqx_connector_schema_lib:ip_port_to_string(Server)}.

%% ===================================================================
on_start(InstId, #{server := {Host, Port},
                   database := DB,
                   username := User,
                   password := Password,
                   auto_reconnect := AutoReconn,
                   pool_size := PoolSize,
                   ssl := SSL } = Config) ->
    ?SLOG(info, #{msg => "starting_postgresql_connector",
                  connector => InstId, config => Config}),
    SslOpts = case maps:get(enable, SSL) of
<<<<<<< HEAD
                  true ->
                      [{ssl, true},
                       {ssl_opts,
                        emqx_plugin_libs_ssl:save_files_return_opts(SSL, "connectors", InstId)}];
                  false ->
                      [{ssl, false}]
=======
        true ->
            [{ssl, [emqx_plugin_libs_ssl:save_files_return_opts(SSL, "connectors", InstId)]}];
        false -> []
>>>>>>> 2259f3ba
    end,
    Options = [{host, Host},
               {port, Port},
               {username, User},
               {password, Password},
               {database, DB},
               {auto_reconnect, reconn_interval(AutoReconn)},
               {pool_size, PoolSize}],
    PoolName = emqx_plugin_libs_pool:pool_name(InstId),
    _ = emqx_plugin_libs_pool:start_pool(PoolName, ?MODULE, Options ++ SslOpts),
    {ok, #{poolname => PoolName}}.

on_stop(InstId, #{poolname := PoolName}) ->
    ?SLOG(info, #{msg => "stopping postgresql connector",
                  connector => InstId}),
    emqx_plugin_libs_pool:stop_pool(PoolName).

on_query(InstId, QueryParams, AfterQuery, #{poolname := PoolName} = State) ->
    {Command, Args} = case QueryParams of
                          {query, SQL} -> {query, [SQL, []]};
                          {query, SQL, Params} -> {query, [SQL, Params]};
                          {prepared_query, Name, SQL} -> {prepared_query, [Name, SQL, []]};
                          {prepared_query, Name, SQL, Params} -> {prepared_query, [Name, SQL, Params]}
                      end,
    ?TRACE("QUERY", "postgresql_connector_received",
        #{connector => InstId, command => Command, args => Args, state => State}),
    case Result = ecpool:pick_and_do(PoolName, {?MODULE, Command, Args}, no_handover) of
        {error, Reason} ->
            ?SLOG(error, #{
                msg => "postgresql_connector_do_sql_query_failed",
                connector => InstId, sql => SQL, reason => Reason}),
            emqx_resource:query_failed(AfterQuery);
        _ ->
            emqx_resource:query_success(AfterQuery)
    end,
    Result.

on_health_check(_InstId, #{poolname := PoolName} = State) ->
    emqx_plugin_libs_pool:health_check(PoolName, fun ?MODULE:do_health_check/1, State).

do_health_check(Conn) ->
    ok == element(1, epgsql:squery(Conn, "SELECT count(1) AS T")).

%% ===================================================================
reconn_interval(true) -> 15;
reconn_interval(false) -> false.

connect(Opts) ->
    Host     = proplists:get_value(host, Opts),
    Username = proplists:get_value(username, Opts),
    Password = proplists:get_value(password, Opts),
    epgsql:connect(Host, Username, Password, conn_opts(Opts)).

query(Conn, SQL, Params) ->
    epgsql:equery(Conn, SQL, Params).

prepared_query(Conn, Name, SQL, Params) ->
    epgsql:prepared_query2(Conn, Name, SQL, Params).

conn_opts(Opts) ->
    conn_opts(Opts, []).
conn_opts([], Acc) ->
    Acc;
conn_opts([Opt = {database, _} | Opts], Acc) ->
    conn_opts(Opts, [Opt | Acc]);
conn_opts([Opt = {ssl, _} | Opts], Acc) ->
    conn_opts(Opts, [Opt | Acc]);
conn_opts([Opt = {port, _} | Opts], Acc) ->
    conn_opts(Opts, [Opt | Acc]);
conn_opts([Opt = {timeout, _} | Opts], Acc) ->
    conn_opts(Opts, [Opt | Acc]);
conn_opts([Opt = {ssl_opts, _} | Opts], Acc) ->
    conn_opts(Opts, [Opt | Acc]);
conn_opts([_Opt | Opts], Acc) ->
    conn_opts(Opts, Acc).<|MERGE_RESOLUTION|>--- conflicted
+++ resolved
@@ -61,19 +61,13 @@
     ?SLOG(info, #{msg => "starting_postgresql_connector",
                   connector => InstId, config => Config}),
     SslOpts = case maps:get(enable, SSL) of
-<<<<<<< HEAD
                   true ->
                       [{ssl, true},
                        {ssl_opts,
                         emqx_plugin_libs_ssl:save_files_return_opts(SSL, "connectors", InstId)}];
                   false ->
                       [{ssl, false}]
-=======
-        true ->
-            [{ssl, [emqx_plugin_libs_ssl:save_files_return_opts(SSL, "connectors", InstId)]}];
-        false -> []
->>>>>>> 2259f3ba
-    end,
+              end,
     Options = [{host, Host},
                {port, Port},
                {username, User},
