--- conflicted
+++ resolved
@@ -3,11 +3,7 @@
   {vsn, "4.3.0"}, % strict semver, bump manually!
   {modules, []},
   {registered, [emqx_auth_jwt_sup]},
-<<<<<<< HEAD
-  {applications, [kernel,stdlib,jwerl,emqx]},
-=======
-  {applications, [kernel,stdlib,jose]},
->>>>>>> 2fda0a15
+  {applications, [kernel,stdlib,jose,emqx]},
   {mod, {emqx_auth_jwt_app, []}},
   {env, []},
   {licenses, ["Apache-2.0"]},
