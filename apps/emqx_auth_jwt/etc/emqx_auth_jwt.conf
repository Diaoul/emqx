--- conflicted
+++ resolved
@@ -44,13 +44,6 @@
 ##   - %u: username
 ##   - %c: clientid
 ##
-<<<<<<< HEAD
 ## For example, to verify that the username in the JWT payload is the same
 ## as the client (MQTT protocol) username
-#auth.jwt.verify_claims.username = %u
-=======
-## Variables:
-##  - %u: username
-##  - %c: clientid
-#auth.jwt.verify_claims.username = "%u"
->>>>>>> c2cd2fd2
+#auth.jwt.verify_claims.username = "%u"