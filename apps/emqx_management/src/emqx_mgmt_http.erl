%%--------------------------------------------------------------------
%% Copyright (c) 2020-2022 EMQ Technologies Co., Ltd. All Rights Reserved.
%%
%% Licensed under the Apache License, Version 2.0 (the "License");
%% you may not use this file except in compliance with the License.
%% You may obtain a copy of the License at
%%
%%     http://www.apache.org/licenses/LICENSE-2.0
%%
%% Unless required by applicable law or agreed to in writing, software
%% distributed under the License is distributed on an "AS IS" BASIS,
%% WITHOUT WARRANTIES OR CONDITIONS OF ANY KIND, either express or implied.
%% See the License for the specific language governing permissions and
%% limitations under the License.
%%--------------------------------------------------------------------

-module(emqx_mgmt_http).

-export([ start_listeners/0
        , handle_request/2
        , stop_listeners/0
        , start_listener/1
        , stop_listener/1
        ]).

-export([init/2]).

-export([ filter/1
        , authorize_appid/1
        ]).

-include_lib("emqx/include/emqx.hrl").

-define(APP, emqx_management).
-define(EXCEPT_PLUGIN, [emqx_dashboard]).
-ifdef(TEST).
-define(EXCEPT, []).
-else.
-define(EXCEPT, [add_app, del_app, list_apps, lookup_app, update_app]).
-endif.

%%--------------------------------------------------------------------
%% Start/Stop Listeners
%%--------------------------------------------------------------------

start_listeners() ->
    lists:foreach(fun start_listener/1, listeners()).

stop_listeners() ->
    lists:foreach(fun stop_listener/1, listeners()).

start_listener({Proto, Port, Options}) when Proto == http ->
    Dispatch = [{"/status", emqx_mgmt_http, []},
                {"/api/v4/[...]", minirest, http_handlers()}],
    minirest:start_http(listener_name(Proto), ranch_opts(Port, Options), Dispatch);

start_listener({Proto, Port, Options}) when Proto == https ->
    Dispatch = [{"/status", emqx_mgmt_http, []},
                {"/api/v4/[...]", minirest, http_handlers()}],
    minirest:start_https(listener_name(Proto), ranch_opts(Port, Options), Dispatch).

ranch_opts(Port, Options0) ->
    NumAcceptors = proplists:get_value(num_acceptors, Options0, 4),
    MaxConnections = proplists:get_value(max_connections, Options0, 512),
    Options = lists:foldl(fun({K, _V}, Acc) when K =:= max_connections orelse K =:= num_acceptors ->
                                 Acc;
                             ({inet6, true}, Acc) -> [inet6 | Acc];
                             ({inet6, false}, Acc) -> Acc;
                             ({ipv6_v6only, true}, Acc) -> [{ipv6_v6only, true} | Acc];
                             ({ipv6_v6only, false}, Acc) -> Acc;
                             ({K, V}, Acc)->
                                 [{K, V} | Acc]
                          end, [], Options0),

    Res = #{num_acceptors => NumAcceptors,
            max_connections => MaxConnections,
            socket_opts => [{port, Port} | Options]},
    Res.

stop_listener({Proto, Port, _}) ->
    io:format("Stop http:management listener on ~s successfully.~n",[format(Port)]),
    minirest:stop_http(listener_name(Proto)).

listeners() ->
    application:get_env(?APP, listeners, []).

listener_name(Proto) ->
    %% NOTE: this name has referenced by emqx_management.appup.src.
    %% Please don't change it except you have got how to handle it in hot-upgrade
    list_to_atom(atom_to_list(Proto) ++ ":management").

http_handlers() ->
    Plugins = lists:map(fun(Plugin) -> Plugin#plugin.name end, emqx_plugins:list()),
<<<<<<< HEAD
    [{"/api/v4", minirest:handler(#{apps   => Plugins ++
                                        [emqx_plugin_libs, emqx_modules] -- ?EXCEPT_PLUGIN,
=======
    [{"/api/v4", minirest:handler(#{apps   => (Plugins ++ [emqx_modules]) -- ?EXCEPT_PLUGIN,
>>>>>>> d9ca7913
                                    except => ?EXCEPT,
                                    filter => fun ?MODULE:filter/1}),
                 [{authorization, fun ?MODULE:authorize_appid/1}]}].

%%--------------------------------------------------------------------
%% Handle 'status' request
%%--------------------------------------------------------------------
init(Req, Opts) ->
    Req1 = handle_request(cowboy_req:path(Req), Req),
    {ok, Req1, Opts}.

handle_request(Path, Req) ->
    handle_request(cowboy_req:method(Req), Path, Req).

handle_request(<<"GET">>, <<"/status">>, Req) ->
    {InternalStatus, _ProvidedStatus} = init:get_status(),
    AppStatus = case lists:keysearch(emqx, 1, application:which_applications()) of
        false         -> not_running;
        {value, _Val} -> running
    end,
    Status = io_lib:format("Node ~s is ~s~nemqx is ~s",
                            [node(), InternalStatus, AppStatus]),
    cowboy_req:reply(200, #{<<"content-type">> => <<"text/plain">>}, Status, Req);

handle_request(_Method, _Path, Req) ->
    cowboy_req:reply(400, #{<<"content-type">> => <<"text/plain">>}, <<"Not found.">>, Req).

authorize_appid(Req) ->
    try
        {basic, AppId, AppSecret} = cowboy_req:parse_header(<<"authorization">>, Req),
        emqx_mgmt_auth:is_authorized(AppId, AppSecret)
    catch _:_ -> false
    end.

-ifdef(EMQX_ENTERPRISE).
filter(_) ->
    true.
-else.
filter(#{app := emqx_modules}) -> true;
filter(#{app := emqx_plugin_libs}) -> true;
filter(#{app := App}) ->
    case emqx_plugins:find_plugin(App) of
        false -> false;
        Plugin -> Plugin#plugin.active
    end.
-endif.


format(Port) when is_integer(Port) ->
    io_lib:format("0.0.0.0:~w", [Port]);
format({Addr, Port}) when is_list(Addr) ->
    io_lib:format("~s:~w", [Addr, Port]);
format({Addr, Port}) when is_tuple(Addr) ->
    io_lib:format("~s:~w", [inet:ntoa(Addr), Port]).<|MERGE_RESOLUTION|>--- conflicted
+++ resolved
@@ -91,12 +91,8 @@
 
 http_handlers() ->
     Plugins = lists:map(fun(Plugin) -> Plugin#plugin.name end, emqx_plugins:list()),
-<<<<<<< HEAD
-    [{"/api/v4", minirest:handler(#{apps   => Plugins ++
-                                        [emqx_plugin_libs, emqx_modules] -- ?EXCEPT_PLUGIN,
-=======
-    [{"/api/v4", minirest:handler(#{apps   => (Plugins ++ [emqx_modules]) -- ?EXCEPT_PLUGIN,
->>>>>>> d9ca7913
+    [{"/api/v4", minirest:handler(#{apps   => (Plugins ++
+                                        [emqx_plugin_libs, emqx_modules]) -- ?EXCEPT_PLUGIN,
                                     except => ?EXCEPT,
                                     filter => fun ?MODULE:filter/1}),
                  [{authorization, fun ?MODULE:authorize_appid/1}]}].
