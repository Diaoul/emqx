--- conflicted
+++ resolved
@@ -278,17 +278,10 @@
 do_call(ChannName, Fun, Req, ReqOpts) ->
     NReq = Req#{meta => emqx_exhook:request_meta()},
     Options = ReqOpts#{channel => ChannName},
-<<<<<<< HEAD
-    ?LOG(debug, "Call ~0p:~0p(~0p, ~0p)", [?PB_CLIENT_MOD, Fun, Req, Options]),
-    case catch apply(?PB_CLIENT_MOD, Fun, [Req, Options]) of
+    ?LOG(debug, "Call ~0p:~0p(~0p, ~0p)", [?PB_CLIENT_MOD, Fun, NReq, Options]),
+    case catch apply(?PB_CLIENT_MOD, Fun, [NReq, Options]) of
         {ok, Resp, Metadata} ->
             ?LOG(debug, "Response {ok, ~0p, ~0p}", [Resp, Metadata]),
-=======
-    ?LOG(debug, "Call ~0p:~0p(~0p, ~0p)", [?PB_CLIENT_MOD, Fun, NReq, Options]),
-    case catch apply(?PB_CLIENT_MOD, Fun, [NReq, Options]) of
-        {ok, Resp, _Metadata} ->
-            ?LOG(debug, "Response {ok, ~0p, ~0p}", [Resp, _Metadata]),
->>>>>>> 4c34df4f
             {ok, Resp};
         {error, {Code, Msg}, _Metadata} ->
             ?LOG(error, "CALL ~0p:~0p(~0p, ~0p) response errcode: ~0p, errmsg: ~0p",
