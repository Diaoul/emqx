--- conflicted
+++ resolved
@@ -1,10 +1,6 @@
 {application, emqx_rule_engine,
  [{description, "EMQ X Rule Engine"},
-<<<<<<< HEAD
-  {vsn, "4.3.14"}, % strict semver, bump manually!
-=======
   {vsn, "4.4.8"}, % strict semver, bump manually!
->>>>>>> 7fc3f25d
   {modules, []},
   {registered, [emqx_rule_engine_sup, emqx_rule_registry]},
   {applications, [kernel,stdlib,rulesql,getopt]},
