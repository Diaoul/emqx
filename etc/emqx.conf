--- conflicted
+++ resolved
@@ -166,17 +166,10 @@
 ## Value: String
 node.cookie = emqxsecretcookie
 
-<<<<<<< HEAD
-## Enable SMP support of Erlang VM.
-##
-## Value: enable | auto | disable
-node.smp = auto
-=======
 ## Data dir for the node
 ##
 ## Value: Folder
 node.data_dir = {{ platform_data_dir }}
->>>>>>> b215da34
 
 ## Heartbeat monitoring of an Erlang runtime system. Comment the line to disable
 ## heartbeat, or set the value as 'on'
