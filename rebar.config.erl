--- conflicted
+++ resolved
@@ -90,13 +90,8 @@
     ["apps/*", alternative_lib_dir() ++ "/*", "."].
 
 plugins(HasElixir) ->
-<<<<<<< HEAD
     [ {relup_helper,{git,"https://github.com/emqx/relup_helper", {tag, "2.1.0"}}}
-    , {er_coap_client, {git, "https://github.com/emqx/er_coap_client", {tag, "v1.0"}}}
-=======
-    [ {relup_helper,{git,"https://github.com/emqx/relup_helper", {tag, "2.0.0"}}}
     , {er_coap_client, {git, "https://github.com/emqx/er_coap_client", {tag, "v1.0.4"}}}
->>>>>>> 7fc3f25d
       %% emqx main project does not require port-compiler
       %% pin at root level for deterministic
     , {pc, {git, "https://github.com/emqx/port_compiler.git", {tag, "v1.11.1"}}}
