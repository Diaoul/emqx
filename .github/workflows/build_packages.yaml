--- conflicted
+++ resolved
@@ -22,12 +22,7 @@
     container: ghcr.io/emqx/emqx-builder/4.4-5:24.1.5-3-ubuntu20.04
 
     outputs:
-<<<<<<< HEAD
-      profiles: ${{ steps.set_profile.outputs.profiles }}
-      old_vsns: ${{ steps.set_profile.outputs.old_vsns }}
-=======
       profiles: ${{ steps.set_profile.outputs.profiles}}
->>>>>>> f42c04d6
 
     steps:
       - uses: actions/checkout@v2
@@ -257,45 +252,6 @@
         path: .
     - name: unzip source code
       run: unzip -q source.zip
-<<<<<<< HEAD
-    - name: downloads old emqx zip packages
-      if: matrix.package == 'zip'
-      env:
-        OTP_VSN: ${{ matrix.otp }}
-        PROFILE: ${{ matrix.profile }}
-        ARCH: ${{ matrix.arch }}
-        SYSTEM: ${{ matrix.os }}
-        OLD_VSNS: ${{ needs.prepare.outputs.old_vsns }}
-      working-directory: source
-      run: |
-        set -e -x -u
-        broker=$PROFILE
-        if [ $PROFILE = "emqx" ];then
-            broker="emqx-ce"
-        fi
-        if [ ! -z "$(echo $SYSTEM | grep -oE 'raspbian')" ]; then
-            export ARCH="arm"
-        fi
-        if [ "$SYSTEM" = 'centos7' ]; then
-          DISTRO='el7'
-        elif [ "$SYSTEM" = 'rockylinux8' ]; then
-          DISTRO='el8'
-        else
-          DISTRO=${SYSTEM}
-        fi
-        mkdir -p _upgrade_base
-        cd _upgrade_base
-        old_vsns=($(echo $OLD_VSNS | tr ' ' ' '))
-        for tag in ${old_vsns[@]}; do
-          package_name="${PROFILE}-${tag#[e|v]}-otp${OTP_VSN}-${DISTRO}-${ARCH}"
-          if [ ! -z "$(echo $(curl -I -m 10 -o /dev/null -s -w %{http_code} https://s3-us-west-2.amazonaws.com/packages.emqx/$broker/$tag/$package_name.zip) | grep -oE "^[23]+")" ]; then
-            wget --no-verbose https://s3-us-west-2.amazonaws.com/packages.emqx/$broker/$tag/$package_name.zip
-            wget --no-verbose https://s3-us-west-2.amazonaws.com/packages.emqx/$broker/$tag/$package_name.zip.sha256
-            echo "$(cat $package_name.zip.sha256) $package_name.zip" | sha256sum -c || exit 1
-          fi
-        done
-=======
->>>>>>> f42c04d6
     - name: build emqx packages
       env:
         OTP: ${{ matrix.otp }}
