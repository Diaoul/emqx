--- conflicted
+++ resolved
@@ -32,12 +32,6 @@
         shell: bash
         working-directory: source
         run: |
-<<<<<<< HEAD
-          cd source
-=======
-          vsn="$(./pkg-vsn.sh)"
-          base_vsn_prefix="$(echo $vsn | grep -oE '^[0-9]+\.[0-9]+')"
->>>>>>> 6319c340
           if make emqx-ee --dry-run > /dev/null 2>&1; then
             old_vsns="$(./scripts/relup-base-vsns.sh enterprise | xargs)"
             echo "::set-output name=old_vsns::$old_vsns"
