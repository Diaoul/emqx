name: Functional Verification Tests

on:
  push:
    tags:
      - v*
      - e*
  release:
    types:
      - published
  pull_request:

jobs:
    docker_test:
        runs-on: ubuntu-20.04

        steps:
        - uses: actions/checkout@v1
        - uses: gleam-lang/setup-erlang@v1.1.2
          id: install_erlang
          with:
            otp-version: 23.2
        - name: prepare
          run: |
            if make emqx-ee --dry-run > /dev/null 2>&1; then
              echo "https://ci%40emqx.io:${{ secrets.CI_GIT_TOKEN }}@github.com" > $HOME/.git-credentials
              git config --global credential.helper store
              echo "${{ secrets.CI_GIT_TOKEN }}" >> scripts/git-token
              make deps-emqx-ee
              echo "TARGET=emqx/emqx-ee" >> $GITHUB_ENV
              echo "EMQX_TAG=$(./pkg-vsn.sh)" >> $GITHUB_ENV
            else
              echo "TARGET=emqx/emqx" >> $GITHUB_ENV
              echo "EMQX_TAG=$(./pkg-vsn.sh)" >> $GITHUB_ENV
            fi
        - name: make emqx image
          run: make docker
        - name: run emqx
          timeout-minutes: 5
          run: |
            set -e -u -x
            echo "CUTTLEFISH_ENV_OVERRIDE_PREFIX=EMQX_" >> .ci/docker-compose-file/conf.cluster.env
            echo "EMQX_ZONE__EXTERNAL__RETRY_INTERVAL=2s" >> .ci/docker-compose-file/conf.cluster.env
            echo "EMQX_MQTT__MAX_TOPIC_ALIAS=10" >> .ci/docker-compose-file/conf.cluster.env
            docker-compose \
                -f .ci/docker-compose-file/docker-compose-emqx-cluster.yaml \
                -f .ci/docker-compose-file/docker-compose-python.yaml \
                up -d
            while ! docker exec -i node1.emqx.io bash -c "emqx eval \"['emqx@node1.emqx.io','emqx@node2.emqx.io'] = maps:get(running_nodes, ekka_cluster:info()).\"" > /dev/null 2>&1; do
                echo "['$(date -u +"%Y-%m-%dT%H:%M:%SZ")']:waiting emqx";
                sleep 5;
            done
        - name: verify EMQX_LOADED_PLUGINS override working
          run: |
            expected="{emqx_sn, true}."
            output=$(docker exec -i node1.emqx.io bash -c "cat data/loaded_plugins" | tail -n1)
            if [ "$expected" != "$output" ]; then
                exit 1
<<<<<<< HEAD
            fi    
=======
            fi
>>>>>>> b24ae592
        - name: make paho tests
          run: |
            if ! docker exec -i python /scripts/pytest.sh; then
              docker logs node1.emqx.io
              docker logs node2.emqx.io
              exit 1
            fi

    helm_test:
        runs-on: ubuntu-20.04

        steps:
        - uses: actions/checkout@v1
        - uses: gleam-lang/setup-erlang@v1.1.2
          id: install_erlang
          with:
            otp-version: 23.2
        - name: prepare
          run: |
            if make emqx-ee --dry-run > /dev/null 2>&1; then
              echo "https://ci%40emqx.io:${{ secrets.CI_GIT_TOKEN }}@github.com" > $HOME/.git-credentials
              git config --global credential.helper store
              echo "${{ secrets.CI_GIT_TOKEN }}" >> scripts/git-token
              make deps-emqx-ee
              echo "TARGET=emqx/emqx-ee" >> $GITHUB_ENV
            else
              echo "TARGET=emqx/emqx" >> $GITHUB_ENV
            fi
        - name: make emqx image
          run: make docker
        - name: install k3s
          env:
            KUBECONFIG: "/etc/rancher/k3s/k3s.yaml"
          run: |
            sudo sh -c "echo \"127.0.0.1 $(hostname)\" >> /etc/hosts"
            curl -sfL https://get.k3s.io | sh -
            sudo chmod 644 /etc/rancher/k3s/k3s.yaml
            kubectl cluster-info
        - name: install helm
          env:
            KUBECONFIG: "/etc/rancher/k3s/k3s.yaml"
          run: |
            curl -fsSL -o get_helm.sh https://raw.githubusercontent.com/helm/helm/master/scripts/get-helm-3
            sudo chmod 700 get_helm.sh
            sudo ./get_helm.sh
            helm version
        - name: run emqx on chart
          env:
            KUBECONFIG: "/etc/rancher/k3s/k3s.yaml"
          timeout-minutes: 5
          run: |
            version=$(./pkg-vsn.sh)
            sudo docker save ${TARGET}:$version -o emqx.tar.gz
            sudo k3s ctr image import emqx.tar.gz

            sed -i -r "s/^appVersion: .*$/appVersion: \"${version}\"/g" deploy/charts/emqx/Chart.yaml
            sed -i '/emqx_telemetry/d' deploy/charts/emqx/values.yaml

            helm install emqx \
                --set image.repository=${TARGET} \
                --set image.pullPolicy=Never \
                --set emqxAclConfig="" \
                --set image.pullPolicy=Never \
                --set emqxConfig.EMQX_ZONE__EXTERNAL__RETRY_INTERVAL=2s \
                --set emqxConfig.EMQX_MQTT__MAX_TOPIC_ALIAS=10 \
                deploy/charts/emqx \
                --debug

            while [ "$(kubectl get StatefulSet -l app.kubernetes.io/name=emqx -o jsonpath='{.items[0].status.replicas}')" \
              != "$(kubectl get StatefulSet -l app.kubernetes.io/name=emqx -o jsonpath='{.items[0].status.readyReplicas}')" ]; do
              echo "==============================";
              kubectl get pods;
              echo "==============================";
              echo "waiting emqx started";
              sleep 10;
            done
        - name: get pods log
          if: failure()
          env:
            KUBECONFIG: "/etc/rancher/k3s/k3s.yaml"
          run: kubectl describe pods emqx-0
        - uses: actions/checkout@v2
          with:
            repository: emqx/paho.mqtt.testing
            ref: develop-4.0
            path: paho.mqtt.testing
        - name: install pytest
          run: |
            pip install pytest
            echo "$HOME/.local/bin" >> $GITHUB_PATH
        - name: run paho test
          env:
            KUBECONFIG: "/etc/rancher/k3s/k3s.yaml"
          run: |
            emqx_svc=$(kubectl get svc --namespace default emqx -o jsonpath="{.spec.clusterIP}")
            emqx1=$(kubectl get pods emqx-1 -o jsonpath='{.status.podIP}')
            emqx2=$(kubectl get pods emqx-2 -o jsonpath='{.status.podIP}')

            pytest -v paho.mqtt.testing/interoperability/test_client/V5/test_connect.py -k test_basic --host $emqx_svc
            RESULT=$?
            pytest -v paho.mqtt.testing/interoperability/test_cluster --host1 $emqx1 --host2 $emqx2
            RESULT=$((RESULT + $?))
            if [ 0 -ne $RESULT ]; then
                kubectl logs emqx-1
                kubectl logs emqx-2
            fi
            exit $RESULT

    relup_test:
        runs-on: ubuntu-20.04
        container: emqx/build-env:erl23.2.7.2-emqx-2-ubuntu20.04
        defaults:
          run:
            shell: bash
        steps:
        - uses: actions/setup-python@v2
          with:
            python-version: '3.8'
            architecture: 'x64'
        - uses: actions/checkout@v2
          with:
            repository: emqx/paho.mqtt.testing
            ref: develop-4.0
            path: paho.mqtt.testing
        - uses: actions/checkout@v2
          with:
            repository: terry-xiaoyu/one_more_emqx
            ref: master
            path: one_more_emqx
        - uses: actions/checkout@v2
          with:
            repository: emqx/emqtt-bench
            ref: master
            path: emqtt-bench
        - uses: actions/checkout@v2
          with:
            repository: hawk/lux
            ref: lux-2.4
            path: lux
        - uses: actions/checkout@v2
          with:
            repository: ${{ github.repository }}
            path: emqx
            fetch-depth: 0
        - name: prepare
          run: |
            if make -C emqx emqx-ee --dry-run > /dev/null 2>&1; then
              echo "https://ci%40emqx.io:${{ secrets.CI_GIT_TOKEN }}@github.com" > $HOME/.git-credentials
              git config --global credential.helper store
              echo "${{ secrets.CI_GIT_TOKEN }}" >> emqx/scripts/git-token
              echo "PROFILE=emqx-ee" >> $GITHUB_ENV
            else
              echo "PROFILE=emqx" >> $GITHUB_ENV
            fi
        - name: get version
          run: |
            set -e -x -u
            cd emqx
            if [ $PROFILE = "emqx" ];then
                broker="emqx-ce"
                edition='opensource'
            else
                broker="emqx-ee"
                edition='enterprise'
            fi
            echo "BROKER=$broker" >> $GITHUB_ENV

            vsn="$(./pkg-vsn.sh)"
            echo "VSN=$vsn" >> $GITHUB_ENV

            pre_vsn="$(echo $vsn | grep -oE '^[0-9]+.[0-9]')"
            if [ $PROFILE = "emqx" ]; then
                old_vsns="$(git tag -l "v$pre_vsn.[0-9]" | xargs echo -n | sed "s/v$vsn//")"
            else
                old_vsns="$(git tag -l "e$pre_vsn.[0-9]" | xargs echo -n | sed "s/e$vsn//")"
            fi
            echo "OLD_VSNS=$old_vsns" >> $GITHUB_ENV
        - name: download emqx
          run: |
            set -e -x -u
            mkdir -p emqx/_upgrade_base
            cd emqx/_upgrade_base
            old_vsns=($(echo $OLD_VSNS | tr ' ' ' '))
            for old_vsn in ${old_vsns[@]}; do
              wget --no-verbose https://s3-us-west-2.amazonaws.com/packages.emqx/$BROKER/$old_vsn/$PROFILE-ubuntu20.04-${old_vsn#[e|v]}-amd64.zip
            done
        - name: build emqx
          run: make -C emqx ${PROFILE}-zip
        - name: build emqtt-bench
          run: make -C emqtt-bench
        - name: build lux
          run: |
            set -e -u -x
            cd lux
            autoconf
            ./configure
            make
            make install
        - name: run relup test
          run: |
            set -e -x -u
            if [ -n "$OLD_VSNS" ]; then
                mkdir -p packages
<<<<<<< HEAD
                cp emqx/_packages/emqx/*.zip packages
=======
                cp emqx/_packages/${PROFILE}/*.zip packages
>>>>>>> b24ae592
                cp emqx/_upgrade_base/*.zip packages
                lux -v \
                --timeout 600000 \
                --var PROFILE=$PROFILE \
                --var PACKAGE_PATH=$(pwd)/packages \
                --var BENCH_PATH=$(pwd)/emqtt-bench \
                --var ONE_MORE_EMQX_PATH=$(pwd)/one_more_emqx \
                --var VSN="$VSN" \
                --var OLD_VSNS="$OLD_VSNS" \
                emqx/.ci/fvt_tests/relup.lux
            fi
        - uses: actions/upload-artifact@v1
          if: failure()
          with:
            name: lux_logs
            path: lux_logs


<|MERGE_RESOLUTION|>--- conflicted
+++ resolved
@@ -56,11 +56,7 @@
             output=$(docker exec -i node1.emqx.io bash -c "cat data/loaded_plugins" | tail -n1)
             if [ "$expected" != "$output" ]; then
                 exit 1
-<<<<<<< HEAD
-            fi    
-=======
-            fi
->>>>>>> b24ae592
+            fi
         - name: make paho tests
           run: |
             if ! docker exec -i python /scripts/pytest.sh; then
@@ -264,11 +260,7 @@
             set -e -x -u
             if [ -n "$OLD_VSNS" ]; then
                 mkdir -p packages
-<<<<<<< HEAD
-                cp emqx/_packages/emqx/*.zip packages
-=======
                 cp emqx/_packages/${PROFILE}/*.zip packages
->>>>>>> b24ae592
                 cp emqx/_upgrade_base/*.zip packages
                 lux -v \
                 --timeout 600000 \
