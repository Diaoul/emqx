--- conflicted
+++ resolved
@@ -1,10 +1,6 @@
 {application, emqx_modules,
  [{description, "EMQ X Module Management"},
-<<<<<<< HEAD
-  {vsn, "4.4.0"},
-=======
-  {vsn, "4.3.4"},
->>>>>>> b19441df
+  {vsn, "4.4.1"},
   {modules, []},
   {applications, [kernel,stdlib]},
   {mod, {emqx_modules_app, []}},
