--- conflicted
+++ resolved
@@ -1,11 +1,6 @@
 {application, emqx_dashboard,
-<<<<<<< HEAD
- [{description, "EMQ X Web Dashboard"},
-  {vsn, "4.3.15"}, % strict semver, bump manually!
-=======
  [{description, "EMQX Web Dashboard"},
-  {vsn, "4.4.6"}, % strict semver, bump manually!
->>>>>>> 7fc3f25d
+  {vsn, "4.4.7"}, % strict semver, bump manually!
   {modules, []},
   {registered, [emqx_dashboard_sup]},
   {applications, [kernel,stdlib,mnesia,minirest]},
